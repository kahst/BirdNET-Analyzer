import multiprocessing
import os
import sys
from collections.abc import Callable
from contextlib import suppress
from pathlib import Path

import gradio as gr
import librosa
import plotly.express as px
import webview

import birdnet_analyzer.config as cfg
import birdnet_analyzer.localization as loc
import birdnet_analyzer.utils as utils

if getattr(sys, "frozen", False) and hasattr(sys, "_MEIPASS"):
    # divert stdout & stderr to logs.txt file since we have no console when deployed
    userdir = Path.home()

    if sys.platform == "win32":
        userdir /= "AppData/Roaming"
    elif sys.platform == "linux":
        userdir /= ".local/share"
    elif sys.platform == "darwin":
        userdir /= "Library/Application Support"

    APPDIR = userdir / "BirdNET-Analyzer-GUI"

    APPDIR.mkdir(parents=True, exist_ok=True)

    sys.stderr = sys.stdout = open(str(APPDIR / "logs.txt"), "a")
    cfg.ERROR_LOG_FILE = str(APPDIR / cfg.ERROR_LOG_FILE)
    FROZEN = True
else:
    FROZEN = False

loc.load_local_state()

SCRIPT_DIR = os.path.abspath(os.path.dirname(__file__))
ORIGINAL_TRANSLATED_LABELS_PATH = str(Path(SCRIPT_DIR).parent / cfg.TRANSLATED_LABELS_PATH)
LANG_DIR = str(Path(SCRIPT_DIR).parent / "lang")
_CUSTOM_SPECIES = loc.localize("species-list-radio-option-custom-list")
_PREDICT_SPECIES = loc.localize("species-list-radio-option-predict-list")
_CUSTOM_CLASSIFIER = loc.localize("species-list-radio-option-custom-classifier")
_ALL_SPECIES = loc.localize("species-list-radio-option-all")
_WINDOW: webview.Window = None


# Nishant - Following two functions (select_folder andget_files_and_durations) are written for Folder selection
def select_folder(state_key=None):
    """
    Opens a folder selection dialog and returns the selected folder path.
    On Windows, it uses tkinter's filedialog to open the folder selection dialog.
    On other platforms, it uses webview's FOLDER_DIALOG to open the folder selection dialog.
    If a state_key is provided, the initial directory for the dialog is retrieved from the state.
    If a folder is selected and a state_key is provided, the selected folder path is saved to the state.
    Args:
        state_key (str, optional): The key to retrieve and save the folder path in the state. Defaults to None.
    Returns:
        str: The path of the selected folder, or None if no folder was selected.
    """
    if sys.platform == "win32":
        from tkinter import Tk, filedialog

        tk = Tk()
        tk.withdraw()

        initial_dir = loc.get_state(state_key, None) if state_key else None
        folder_selected = filedialog.askdirectory(initialdir=initial_dir)

        tk.destroy()
    else:
        initial_dir = loc.get_state(state_key, "") if state_key else ""
        dirname = _WINDOW.create_file_dialog(webview.FOLDER_DIALOG, directory=initial_dir)
        folder_selected = dirname[0] if dirname else None

    if folder_selected and state_key:
        loc.set_state(state_key, folder_selected)

    return folder_selected


def get_files_and_durations(folder, max_files=None):
    """
    Collects audio files from a specified folder and retrieves their durations.
    Args:
        folder (str): The path to the folder containing audio files.
        max_files (int, optional): The maximum number of files to collect. If None, all files are collected.
    Returns:
        list: A list of lists, where each inner list contains the relative file path and its duration as a string.
    """
    files_and_durations = []
    files = utils.collect_audio_files(folder, max_files=max_files)  # Use the collect_audio_files function

    for file_path in files:
        try:
            duration = format_seconds(librosa.get_duration(filename=file_path))

        except Exception as _:
            duration = "0:00"  # Default value in case of an error

        files_and_durations.append([os.path.relpath(file_path, folder), duration])
    return files_and_durations


def set_window(window):
    """
    Sets the global _WINDOW variable to the provided window object.

    Args:
        window: The window object to be set as the global _WINDOW.
    """
    global _WINDOW
    _WINDOW = window


def validate(value, msg):
    """Checks if the value ist not falsy.

    If the value is falsy, an error will be raised.

    Args:
        value: Value to be tested.
        msg: Message in case of an error.
    """
    if not value:
        raise gr.Error(msg)


def format_seconds(secs: float):
    """Formats a number of seconds into a string.

    Formats the seconds into the format "h:mm:ss.ms"

    Args:
        secs: Number of seconds.

    Returns:
        A string with the formatted seconds.
    """
    hours, secs = divmod(secs, 3600)
    minutes, secs = divmod(secs, 60)

    return f"{hours:2.0f}:{minutes:02.0f}:{secs:06.3f}"


def select_directory(collect_files=True, max_files=None, state_key=None):
    """Shows a directory selection system dialog.

    Uses the pywebview to create a system dialog.

    Args:
        collect_files: If True, also lists a files inside the directory.

    Returns:
        If collect_files==True, returns (directory path, list of (relative file path, audio length))
        else just the directory path.
        All values will be None of the dialog is cancelled.
    """
    dir_name = select_folder(state_key=state_key)

    if collect_files:
        if not dir_name:
            return None, None

        files = utils.collect_audio_files(dir_name, max_files=max_files)

        return dir_name, [
            [os.path.relpath(file, dir_name), format_seconds(librosa.get_duration(filename=file))] for file in files
        ]

    return dir_name if dir_name else None


def build_header():
    with gr.Row():
        gr.Markdown(
            f"""
            <div style='display: flex; align-items: center;'>
                <img src='data:image/png;base64,{utils.img2base64(os.path.join(SCRIPT_DIR, "assets/img/birdnet_logo.png"))}' style='width: 50px; height: 50px; margin-right: 10px;'>
                <h2>BirdNET Analyzer</h2>
            </div>
            """
        )


def build_footer():
    with gr.Row():
        gr.Markdown(
            f"""
                <div style='display: flex; justify-content: space-around; align-items: center; padding: 10px; text-align: center'>
                    <div>
                        <div style="display: flex;flex-direction: row;">GUI version:&nbsp<span id="current-version">{os.environ["GUI_VERSION"] if FROZEN else "main"}</span><span style="display: none" id="update-available"><a>+</a></span></div>
                        <div>Model version: {cfg.MODEL_VERSION}</div>
                    </div>
                    <div>K. Lisa Yang Center for Conservation Bioacoustics<br>Chemnitz University of Technology</div>
                    <div>{loc.localize("footer-help")}:<br><a href='https://birdnet.cornell.edu/analyzer' target='_blank'>birdnet.cornell.edu/analyzer</a></div>
                </div>
                """
        )


def build_settings():
    with gr.Tab(loc.localize("settings-tab-title")) as settings_tab:
        with gr.Row():
            options = [lang.rsplit(".", 1)[0] for lang in os.listdir(LANG_DIR) if lang.endswith(".json")]
            languages_dropdown = gr.Dropdown(
                options,
                value=loc.TARGET_LANGUAGE,
                label=loc.localize("settings-tab-language-dropdown-label"),
                info=loc.localize("settings-tab-language-dropdown-info"),
                interactive=True,
            )

        gr.Markdown(
            """
                If you encounter a bug or error, please provide the error log.\n
                You can submit an issue on our [GitHub](https://github.com/kahst/BirdNET-Analyzer/issues).
                """,
            label=loc.localize("settings-tab-error-log-textbox-label"),
            elem_classes="mh-200",
        )

        error_log_tb = gr.TextArea(
            label=loc.localize("settings-tab-error-log-textbox-label"),
            info=f"{loc.localize('settings-tab-error-log-textbox-info-path')}: {cfg.ERROR_LOG_FILE}",
            interactive=False,
            placeholder=loc.localize("settings-tab-error-log-textbox-placeholder"),
            show_copy_button=True,
        )

        def on_language_change(value):
            loc.set_language(value)

        def on_tab_select(value: gr.SelectData):
            if value.selected and os.path.exists(cfg.ERROR_LOG_FILE):
                with open(cfg.ERROR_LOG_FILE, "r", encoding="utf-8") as f:
                    lines = f.readlines()
                    last_100_lines = lines[-100:]
                    return "".join(last_100_lines)

            return ""

        languages_dropdown.input(on_language_change, inputs=languages_dropdown, show_progress=False)

        settings_tab.select(on_tab_select, outputs=error_log_tb, show_progress=False)


def sample_sliders(opened=True):
    """Creates the gradio accordion for the inference settings.

    Args:
        opened: If True the accordion is open on init.

    Returns:
        A tuple with the created elements:
        (Slider (min confidence), Slider (sensitivity), Slider (overlap), Slider (audio speed), Number (fmin), Number (fmax))
    """
    with gr.Accordion(loc.localize("inference-settings-accordion-label"), open=opened):
        with gr.Group():
            with gr.Row():
                use_top_n_checkbox = gr.Checkbox(
                    label=loc.localize("inference-settings-use-top-n-checkbox-label"),
                    value=False,
                    info=loc.localize("inference-settings-use-top-n-checkbox-info"),
                )
                top_n_input = gr.Number(
                    value=5,
                    minimum=1,
                    precision=1,
                    visible=False,
                    label=loc.localize("inference-settings-top-n-number-label"),
                    info=loc.localize("inference-settings-top-n-number-info"),
                )
                confidence_slider = gr.Slider(
                    minimum=0.001,
                    maximum=0.99,
                    value=cfg.MIN_CONFIDENCE,
                    step=0.001,
                    label=loc.localize("inference-settings-confidence-slider-label"),
                    info=loc.localize("inference-settings-confidence-slider-info"),
                )

            use_top_n_checkbox.change(
                lambda use_top_n: (gr.Number(visible=use_top_n), gr.Slider(visible=not use_top_n)),
                inputs=use_top_n_checkbox,
                outputs=[top_n_input, confidence_slider],
                show_progress=False,
            )

            with gr.Row():
                sensitivity_slider = gr.Slider(
                    minimum=0.75,
                    maximum=1.25,
                    value=cfg.SIGMOID_SENSITIVITY,
                    step=0.01,
                    label=loc.localize("inference-settings-sensitivity-slider-label"),
                    info=loc.localize("inference-settings-sensitivity-slider-info"),
                )
                overlap_slider = gr.Slider(
                    minimum=0,
                    maximum=2.99,
                    value=cfg.SIG_OVERLAP,
                    step=0.01,
                    label=loc.localize("inference-settings-overlap-slider-label"),
                    info=loc.localize("inference-settings-overlap-slider-info"),
                )

            with gr.Row():
                merge_consecutive_slider = gr.Slider(
                    minimum=1,
                    maximum=10,
                    value=cfg.MERGE_CONSECUTIVE,
                    step=1,
                    label=loc.localize("inference-settings-merge-consecutive-slider-label"),
                    info=loc.localize("inference-settings-merge-consecutive-slider-info"),
                )                
                audio_speed_slider = gr.Slider(
                    minimum=-10,
                    maximum=10,
                    value=cfg.AUDIO_SPEED,
                    step=1,
                    label=loc.localize("inference-settings-audio-speed-slider-label"),
                    info=loc.localize("inference-settings-audio-speed-slider-info"),
                )

            with gr.Row():
                fmin_number = gr.Number(
                    cfg.SIG_FMIN,
                    minimum=0,
                    label=loc.localize("inference-settings-fmin-number-label"),
                    info=loc.localize("inference-settings-fmin-number-info"),
                )

                fmax_number = gr.Number(
                    cfg.SIG_FMAX,
                    minimum=0,
                    label=loc.localize("inference-settings-fmax-number-label"),
                    info=loc.localize("inference-settings-fmax-number-info"),
                )

        return (
            use_top_n_checkbox,
            top_n_input,
            confidence_slider,
            sensitivity_slider,
            overlap_slider,
            merge_consecutive_slider,
            audio_speed_slider,
            fmin_number,
            fmax_number,
        )


def locale():
    """Creates the gradio elements for locale selection

    Reads the translated labels inside the checkpoints directory.

    Returns:
        The dropdown element.
    """
    label_files = os.listdir(ORIGINAL_TRANSLATED_LABELS_PATH)
    options = ["EN"] + [label_file.rsplit("_", 1)[-1].split(".")[0].upper() for label_file in label_files]

    return gr.Dropdown(
        options,
        value="EN",
        label=loc.localize("analyze-locale-dropdown-label"),
        info=loc.localize("analyze-locale-dropdown-info"),
    )


def plot_map_scatter_mapbox(lat, lon, zoom=4):
    fig = px.scatter_mapbox(
        lat=[lat],
        lon=[lon],
        zoom=zoom,
        mapbox_style="open-street-map",
    )
    # fig.update_traces(marker=dict(size=10, color="red"))  # Explicitly set color and size
    fig.update_layout(margin={"r": 0, "t": 0, "l": 0, "b": 0})
    return fig


def species_list_coordinates(show_map=False):
    with gr.Row(equal_height=True):
        with gr.Column(scale=1):
            with gr.Group():
                lat_number = gr.Slider(
                    minimum=-90,
                    maximum=90,
                    value=0,
                    step=1,
                    label=loc.localize("species-list-coordinates-lat-number-label"),
                    info=loc.localize("species-list-coordinates-lat-number-info"),
                )
                lon_number = gr.Slider(
                    minimum=-180,
                    maximum=180,
                    value=0,
                    step=1,
                    label=loc.localize("species-list-coordinates-lon-number-label"),
                    info=loc.localize("species-list-coordinates-lon-number-info"),
                )

<<<<<<< HEAD
        map_plot = gr.Plot(plot_map_scatter_mapbox(0, 0), show_label=False, scale=2, visible=show_map)
=======
        map_plot = gr.Plot(show_label=False, scale=2, visible=show_map)
>>>>>>> f7618571

        lat_number.change(
            plot_map_scatter_mapbox, inputs=[lat_number, lon_number], outputs=map_plot, show_progress=False
        )
        lon_number.change(
            plot_map_scatter_mapbox, inputs=[lat_number, lon_number], outputs=map_plot, show_progress=False
        )

    with gr.Row():
        yearlong_checkbox = gr.Checkbox(True, label=loc.localize("species-list-coordinates-yearlong-checkbox-label"))
        week_number = gr.Slider(
            minimum=1,
            maximum=48,
            value=1,
            step=1,
            interactive=False,
            label=loc.localize("species-list-coordinates-week-slider-label"),
            info=loc.localize("species-list-coordinates-week-slider-info"),
        )

    sf_thresh_number = gr.Slider(
<<<<<<< HEAD
        minimum=0.01,
        maximum=0.99,
        value=cfg.LOCATION_FILTER_THRESHOLD,
        step=0.01,
        label=loc.localize("species-list-coordinates-threshold-slider-label"),
        info=loc.localize("species-list-coordinates-threshold-slider-info"),
    )
=======
            minimum=0.01,
            maximum=0.99,
            value=cfg.LOCATION_FILTER_THRESHOLD,
            step=0.01,
            label=loc.localize("species-list-coordinates-threshold-slider-label"),
            info=loc.localize("species-list-coordinates-threshold-slider-info"),
        )
>>>>>>> f7618571

    def on_change(use_yearlong):
        return gr.Slider(interactive=(not use_yearlong))

    yearlong_checkbox.change(on_change, inputs=yearlong_checkbox, outputs=week_number, show_progress=False)

    return lat_number, lon_number, week_number, sf_thresh_number, yearlong_checkbox, map_plot


def select_file(filetypes=(), state_key=None):
    """Creates a file selection dialog.

    Args:
        filetypes: List of filetypes to be filtered in the dialog.

    Returns:
        The selected file or None of the dialog was canceled.
    """
    initial_selection = loc.get_state(state_key, "") if state_key else ""
    files = _WINDOW.create_file_dialog(webview.OPEN_DIALOG, file_types=filetypes, directory=initial_selection)

    if files:
        if state_key:
            loc.set_state(state_key, files[0])

        return files[0]

    return None


def show_species_choice(choice: str):
    """Sets the visibility of the species list choices.

    Args:
        choice: The label of the currently active choice.

    Returns:
        A list of [
            Row update,
            File update,
            Column update,
            Column update,
        ]
    """
    if choice == _CUSTOM_SPECIES:
        return [
            gr.Row(visible=False),
            gr.File(visible=True),
            gr.Column(visible=False),
            gr.Column(visible=False),
        ]
    elif choice == _PREDICT_SPECIES:
        return [
            gr.Row(visible=True),
            gr.File(visible=False),
            gr.Column(visible=False),
            gr.Column(visible=False),
        ]
    elif choice == _CUSTOM_CLASSIFIER:
        return [
            gr.Row(visible=False),
            gr.File(visible=False),
            gr.Column(visible=True),
            gr.Column(visible=False),
        ]

    return [
        gr.Row(visible=False),
        gr.File(visible=False),
        gr.Column(visible=False),
        gr.Column(visible=True),
    ]


def species_lists(opened=True):
    """Creates the gradio accordion for species selection.

    Args:
        opened: If True the accordion is open on init.

    Returns:
        A tuple with the created elements:
        (Radio (choice), File (custom species list), Slider (lat), Slider (lon), Slider (week), Slider (threshold), Checkbox (yearlong?), State (custom classifier))
    """
    with gr.Accordion(loc.localize("species-list-accordion-label"), open=opened):
        with gr.Row():
            species_list_radio = gr.Radio(
                [_CUSTOM_SPECIES, _PREDICT_SPECIES, _CUSTOM_CLASSIFIER, _ALL_SPECIES],
                value=_ALL_SPECIES,
                label=loc.localize("species-list-radio-label"),
                info=loc.localize("species-list-radio-info"),
                elem_classes="d-block",
            )

            with gr.Column(visible=False) as position_row:
                lat_number, lon_number, week_number, sf_thresh_number, yearlong_checkbox, map_plot = (
                    species_list_coordinates()
                )

            species_file_input = gr.File(
                file_types=[".txt"], visible=False, label=loc.localize("species-list-custom-list-file-label")
            )
            empty_col = gr.Column()

            with gr.Column(visible=False) as custom_classifier_selector:
                classifier_selection_button = gr.Button(
                    loc.localize("species-list-custom-classifier-selection-button-label")
                )
                classifier_file_input = gr.Files(file_types=[".tflite"], visible=False, interactive=False)
                selected_classifier_state = gr.State()

                def on_custom_classifier_selection_click():
                    file = select_file(("TFLite classifier (*.tflite)",), state_key="custom_classifier_file")

                    if file:
                        labels = os.path.splitext(file)[0] + "_Labels.txt"

                        if not os.path.isfile(labels):
                            labels = file.replace("Model_FP32.tflite", "Labels.txt")

                        return file, gr.File(value=[file, labels], visible=True)

                    return None, None

                classifier_selection_button.click(
                    on_custom_classifier_selection_click,
                    outputs=[selected_classifier_state, classifier_file_input],
                    show_progress=False,
                )

            species_list_radio.change(
                show_species_choice,
                inputs=[species_list_radio],
                outputs=[position_row, species_file_input, custom_classifier_selector, empty_col],
                show_progress=False,
            )

            return (
                species_list_radio,
                species_file_input,
                lat_number,
                lon_number,
                week_number,
                sf_thresh_number,
                yearlong_checkbox,
                selected_classifier_state,
                map_plot,
            )


def _get_win_drives():
    from string import ascii_uppercase as UPPER_CASE

    return [f"{drive}:\\" for drive in UPPER_CASE]


# def resize():
#     # Used to trigger resize
#     # Otherwise the map will not be displayed correctly
#     old_height, old_width = _WINDOW.height, _WINDOW.width
#     _WINDOW.resize(old_width + 1, old_height)
#     _WINDOW.resize(old_width, old_height)


def open_window(builder: list[Callable] | Callable):
    """
    Opens a GUI window using the Gradio library and the webview module.
    Args:
        builder (list[Callable] | Callable): A callable or a list of callables that build the GUI components.
    """
    multiprocessing.freeze_support()

    with gr.Blocks(
        css=open(os.path.join(SCRIPT_DIR, "assets/gui.css")).read(),
        js=open(os.path.join(SCRIPT_DIR, "assets/gui.js")).read(),
        theme=gr.themes.Default(),
        analytics_enabled=False,
    ) as demo:
        build_header()

        map_plots = []

        if callable(builder):
            map_plots.append(builder())
        elif isinstance(builder, (tuple, set, list)):
            for build in builder:
                map_plots.append(build())

        build_settings()
        build_footer()

        map_plots = [plot for plot in map_plots if plot]

        if map_plots:
            inputs = []
            outputs = []
            for lat, lon, plot in map_plots:
                inputs.extend([lat, lon])
                outputs.append(plot)

            def update_plots(*args):
                return [plot_map_scatter_mapbox(lat, lon) for lat, lon in utils.batched(args, 2, strict=True)]

            demo.load(update_plots, inputs=inputs, outputs=outputs)

    url = demo.queue(api_open=False).launch(
        prevent_thread_lock=True,
        quiet=True,
        show_api=False,
        enable_monitoring=False,
        allowed_paths=_get_win_drives() if sys.platform == "win32" else ["/"],
    )[1]
    _WINDOW = webview.create_window("BirdNET-Analyzer", url.rstrip("/") + "?__theme=light", width=1300, height=900)
    set_window(_WINDOW)

    with suppress(ModuleNotFoundError):
        import pyi_splash  # type: ignore

        pyi_splash.close()

    webview.start(private_mode=False, debug=True)<|MERGE_RESOLUTION|>--- conflicted
+++ resolved
@@ -405,11 +405,7 @@
                     info=loc.localize("species-list-coordinates-lon-number-info"),
                 )
 
-<<<<<<< HEAD
         map_plot = gr.Plot(plot_map_scatter_mapbox(0, 0), show_label=False, scale=2, visible=show_map)
-=======
-        map_plot = gr.Plot(show_label=False, scale=2, visible=show_map)
->>>>>>> f7618571
 
         lat_number.change(
             plot_map_scatter_mapbox, inputs=[lat_number, lon_number], outputs=map_plot, show_progress=False
@@ -418,28 +414,20 @@
             plot_map_scatter_mapbox, inputs=[lat_number, lon_number], outputs=map_plot, show_progress=False
         )
 
-    with gr.Row():
-        yearlong_checkbox = gr.Checkbox(True, label=loc.localize("species-list-coordinates-yearlong-checkbox-label"))
-        week_number = gr.Slider(
-            minimum=1,
-            maximum=48,
-            value=1,
-            step=1,
-            interactive=False,
-            label=loc.localize("species-list-coordinates-week-slider-label"),
-            info=loc.localize("species-list-coordinates-week-slider-info"),
-        )
-
-    sf_thresh_number = gr.Slider(
-<<<<<<< HEAD
-        minimum=0.01,
-        maximum=0.99,
-        value=cfg.LOCATION_FILTER_THRESHOLD,
-        step=0.01,
-        label=loc.localize("species-list-coordinates-threshold-slider-label"),
-        info=loc.localize("species-list-coordinates-threshold-slider-info"),
-    )
-=======
+    with gr.Group():
+        with gr.Row():
+            yearlong_checkbox = gr.Checkbox(True, label=loc.localize("species-list-coordinates-yearlong-checkbox-label"))
+            week_number = gr.Slider(
+                minimum=1,
+                maximum=48,
+                value=1,
+                step=1,
+                interactive=False,
+                label=loc.localize("species-list-coordinates-week-slider-label"),
+                info=loc.localize("species-list-coordinates-week-slider-info"),
+            )
+
+        sf_thresh_number = gr.Slider(
             minimum=0.01,
             maximum=0.99,
             value=cfg.LOCATION_FILTER_THRESHOLD,
@@ -447,7 +435,6 @@
             label=loc.localize("species-list-coordinates-threshold-slider-label"),
             info=loc.localize("species-list-coordinates-threshold-slider-info"),
         )
->>>>>>> f7618571
 
     def on_change(use_yearlong):
         return gr.Slider(interactive=(not use_yearlong))
@@ -603,15 +590,6 @@
 
     return [f"{drive}:\\" for drive in UPPER_CASE]
 
-
-# def resize():
-#     # Used to trigger resize
-#     # Otherwise the map will not be displayed correctly
-#     old_height, old_width = _WINDOW.height, _WINDOW.width
-#     _WINDOW.resize(old_width + 1, old_height)
-#     _WINDOW.resize(old_width, old_height)
-
-
 def open_window(builder: list[Callable] | Callable):
     """
     Opens a GUI window using the Gradio library and the webview module.
