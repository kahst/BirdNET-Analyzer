--- conflicted
+++ resolved
@@ -8,12 +8,10 @@
     import birdnet_analyzer.gui.species as species
     import birdnet_analyzer.gui.train as train
     import birdnet_analyzer.gui.utils as gu
-<<<<<<< HEAD
+    import birdnet_analyzer.gui.embeddings as embeddings
+
     import_time = time.time()
     print(f"Import time: {import_time - start_time}")
-=======
-    import birdnet_analyzer.gui.embeddings as embeddings
->>>>>>> ac81a40e
 
     gu.open_window(
         [
