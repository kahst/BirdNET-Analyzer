--- conflicted
+++ resolved
@@ -102,7 +102,7 @@
         input=input_dir if input_dir else input_path,
         min_conf=confidence,
         custom_classifier=custom_classifier,
-        sensitivity=max(0.5, min(1.0 - (float(sensitivity) - 1.0), 1.5)),
+        sensitivity=min(1.25, max(0.75, float(sensitivity))),
         locale=locale,
         overlap=max(0.0, min(2.9, float(overlap))),
         audio_speed=max(0.1, 1.0 / (audio_speed * -1)) if audio_speed < 0 else max(1.0, float(audio_speed)),
@@ -131,45 +131,6 @@
 
     gu.validate(cfg.FILE_LIST, loc.localize("validation-no-audio-files-found"))
 
-<<<<<<< HEAD
-=======
-    # Set confidence threshold
-    cfg.MIN_CONFIDENCE = confidence
-
-    # Set sensitivity
-    cfg.SIGMOID_SENSITIVITY = min(1.25, max(0.75, float(sensitivity)))
-
-    # Set overlap
-    cfg.SIG_OVERLAP = max(0.0, min(2.9, float(overlap)))
-
-    # Audio speed
-    cfg.AUDIO_SPEED = max(0.1, 1.0 / (audio_speed * -1)) if audio_speed < 0 else max(1.0, float(audio_speed))
-
-    # Set frequency range
-    cfg.BANDPASS_FMIN = max(0, min(cfg.SIG_FMAX, int(fmin)))
-    cfg.BANDPASS_FMAX = max(cfg.SIG_FMIN, min(cfg.SIG_FMAX, int(fmax)))
-
-    # Set result type
-    cfg.RESULT_TYPES = output_types
-    cfg.COMBINE_RESULTS = combine_tables
-
-    # Set number of threads
-    if input_dir:
-        cfg.CPU_THREADS = max(1, int(threads))
-        cfg.TFLITE_THREADS = 1
-    else:
-        cfg.CPU_THREADS = 1
-        cfg.TFLITE_THREADS = max(1, int(threads))
-
-    # Set batch size
-    cfg.BATCH_SIZE = max(1, int(batch_size))
-
-    flist = []
-
-    for f in cfg.FILE_LIST:
-        flist.append((f, cfg.get_config()))
-
->>>>>>> b3f29a00
     result_list = []
 
     if progress is not None:
