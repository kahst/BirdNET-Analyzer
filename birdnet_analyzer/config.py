--- conflicted
+++ resolved
@@ -89,14 +89,11 @@
 # (be aware: if APPLY_SIGMOID = False, this no longer represents
 # probabilities and needs to be adjusted)
 MIN_CONFIDENCE: float = 0.25
-<<<<<<< HEAD
-=======
 
 # Number of consecutive detections for one species to merge into one
 # If set to 1 or 0, no merging will be done
 # If set to None, all detections will be included
 MERGE_CONSECUTIVE: int = 1
->>>>>>> f7618571
 
 # Number of samples to process at the same time. Higher values can increase
 # processing speed, but will also increase memory usage.
