"""Module containing common function.
"""
import os
import traceback
import numpy as np
from pathlib import Path
import sys

import config as cfg


def is_bundled():
    return getattr(sys, "frozen", False) and hasattr(sys, "_MEIPASS")


def get_script_dir():
    return sys._MEIPASS if is_bundled() else os.path.dirname(sys.argv[0])


def local_path(path: str):
    return path if os.path.isabs(path) else os.path.join(get_script_dir(), path)


def collect_audio_files(path: str):
    """Collects all audio files in the given directory.

    Args:
        path: The directory to be searched.

    Returns:
        A sorted list of all audio files in the directory.
    """
    # Get all files in directory with os.walk
    files = []

    for root, _, flist in os.walk(path):
        for f in flist:
            if not f.startswith(".") and f.rsplit(".", 1)[-1].lower() in cfg.ALLOWED_FILETYPES:
                files.append(os.path.join(root, f))

    return sorted(files)


def readLines(path: str):
    """Reads the lines into a list.

    Opens the file and reads its contents into a list.
    It is expected to have one line for each species or label.

    Args:
        path: Absolute path to the species file.

    Returns:
        A list of all species inside the file.
    """
    return Path(path).read_text(encoding="utf-8").splitlines() if path else []


def list_subdirectories(path: str):
    """Lists all directories inside a path.

    Retrieves all the subdirectories in a given path without recursion.

    Args:
        path: Directory to be searched.

    Returns:
        A filter sequence containing the absolute paths to all directories.
    """
    return filter(lambda el: os.path.isdir(os.path.join(path, el)), os.listdir(path))


def random_split(x, y, val_ratio=0.2):
    """Splits the data into training and validation data.

    Makes sure that each class is represented in both sets.

    Args:
        x: Samples.
        y: One-hot labels.
        val_ratio: The ratio of validation data.

    Returns:
        A tuple of (x_train, y_train, x_val, y_val).
    """

    # Set numpy random seed
    np.random.seed(cfg.RANDOM_SEED)

    # Get number of classes
    num_classes = y.shape[1]

    # Initialize training and validation data
    x_train, y_train, x_val, y_val = [], [], [], []

    # Split data
    for i in range(num_classes):
        # Get indices of positive samples of current class
        positive_indices = np.where(y[:, i] == 1)[0]

        # Get indices of negative samples of current class
        negative_indices = np.where(y[:, i] == -1)[0]

        # Get number of samples for each set
        num_samples = len(positive_indices)
        num_samples_train = max(1, int(num_samples * (1 - val_ratio)))
        num_samples_val = max(0, num_samples - num_samples_train)

        # Randomly choose samples for training and validation
        np.random.shuffle(positive_indices)
        train_indices = positive_indices[:num_samples_train]
<<<<<<< HEAD
        val_indices = positive_indices[num_samples_train : num_samples_train + num_samples_val]
=======
        val_indices = positive_indices[num_samples_train:num_samples_train + num_samples_val]
>>>>>>> d92dcb32

        # Append samples to training and validation data
        x_train.append(x[train_indices])
        y_train.append(y[train_indices])
        x_val.append(x[val_indices])
        y_val.append(y[val_indices])

        # Append negative samples to training data
        x_train.append(x[negative_indices])
        y_train.append(y[negative_indices])

    # Add samples for non-event classes to training and validation data
    non_event_indices = np.where(y[:,:] == 0)[0]
    num_samples = len(non_event_indices)
    num_samples_train = max(1, int(num_samples * (1 - val_ratio)))
    num_samples_val = max(0, num_samples - num_samples_train)
    np.random.shuffle(non_event_indices)
    train_indices = non_event_indices[:num_samples_train]
    val_indices = non_event_indices[num_samples_train:num_samples_train + num_samples_val]
    x_train.append(x[train_indices])
    y_train.append(y[train_indices])
    x_val.append(x[val_indices])
    y_val.append(y[val_indices])


    # Concatenate data
    x_train = np.concatenate(x_train)
    y_train = np.concatenate(y_train)
    x_val = np.concatenate(x_val)
    y_val = np.concatenate(y_val)

    # Shuffle data
    indices = np.arange(len(x_train))
    np.random.shuffle(indices)
    x_train = x_train[indices]
    y_train = y_train[indices]

    indices = np.arange(len(x_val))
    np.random.shuffle(indices)
    x_val = x_val[indices]
    y_val = y_val[indices]

    return x_train, y_train, x_val, y_val


def mixup(x, y, augmentation_ratio=0.25, alpha=0.2):
    """Apply mixup to the given data.

    Mixup is a data augmentation technique that generates new samples by
    mixing two samples and their labels.

    Args:
        x: Samples.
        y: One-hot labels.
        augmentation_ratio: The ratio of augmented samples.
        alpha: The beta distribution parameter.

    Returns:
        Augmented data.
    """

    # Set numpy random seed
    np.random.seed(cfg.RANDOM_SEED)

    # Calculate the number of samples to augment based on the ratio
    num_samples_to_augment = int(len(x) * augmentation_ratio)

    for _ in range(num_samples_to_augment):
        # Randomly choose one instance from the dataset
        index = np.random.choice(len(x))
        x1, y1 = x[index], y[index]

        # Randomly choose a different instance from the dataset
        second_index = np.random.choice(len(x))
        while second_index == index:
            second_index = np.random.choice(len(x))
        x2, y2 = x[second_index], y[second_index]

        # Generate a random mixing coefficient (lambda)
        lambda_ = np.random.beta(alpha, alpha)

        # Mix the embeddings and labels
        mixed_x = lambda_ * x1 + (1 - lambda_) * x2
        mixed_y = lambda_ * y1 + (1 - lambda_) * y2

        # Replace one of the original samples and labels with the augmented sample and labels
        x[index] = mixed_x
        y[index] = mixed_y

    return x, y


def label_smoothing(y, alpha=0.1):
    # Subtract alpha from correct label when it is >0
    y[y > 0] -= alpha

    # Assigned alpha to all other labels
    y[y == 0] = alpha / y.shape[0]

    return y


def upsampling(x, y, ratio=0.5, mode="repeat"):
    """Balance data through upsampling.

    We upsample minority classes to have at least 10% (ratio=0.1) of the samples of the majority class.

    Args:
        x: Samples.
        y: One-hot labels.
        ratio: The minimum ratio of minority to majority samples.
        mode: The upsampling mode. Either 'repeat', 'mean' or 'smote'.

    Returns:
        Upsampled data.
    """

    # Set numpy random seed
    np.random.seed(cfg.RANDOM_SEED)

    # Determin min number of samples
    min_samples = int(np.max(y.sum(axis=0)) * ratio)

    x_temp = []
    y_temp = []
    if mode == "repeat":
        # For each class with less than min_samples ranomdly repeat samples
        for i in range(y.shape[1]):
            while y[:, i].sum() + len(y_temp) < min_samples:
                # Randomly choose a sample from the minority class
                random_index = np.random.choice(np.where(y[:, i] == 1)[0])

                # Append the sample and label to a temp list
                x_temp.append(x[random_index])
                y_temp.append(y[random_index])

    elif mode == "mean":
        # For each class with less than min_samples
        # select two random samples and calculate the mean
        for i in range(y.shape[1]):
            x_temp = []
            y_temp = []
            while y[:, i].sum() + len(y_temp) < min_samples:
                # Randomly choose two samples from the minority class
                random_indices = np.random.choice(np.where(y[:, i] == 1)[0], 2)

                # Calculate the mean of the two samples
                mean = np.mean(x[random_indices], axis=0)

                # Append the mean and label to a temp list
                x_temp.append(mean)
                y_temp.append(y[random_indices[0]])

    elif mode == "linear":
        # For each class with less than min_samples
        # select two random samples and calculate the linear combination
        for i in range(y.shape[1]):
            x_temp = []
            y_temp = []
            while y[:, i].sum() + len(y_temp) < min_samples:
                # Randomly choose two samples from the minority class
                random_indices = np.random.choice(np.where(y[:, i] == 1)[0], 2)

                # Calculate the linear combination of the two samples
                alpha = np.random.uniform(0, 1)
                new_sample = alpha * x[random_indices[0]] + (1 - alpha) * x[random_indices[1]]

                # Append the new sample and label to a temp list
                x_temp.append(new_sample)
                y_temp.append(y[random_indices[0]])

    elif mode == "smote":
        # For each class with less than min_samples apply SMOTE
        for i in range(y.shape[1]):
            x_temp = []
            y_temp = []
            while y[:, i].sum() + len(y_temp) < min_samples:
                # Randomly choose a sample from the minority class
                random_index = np.random.choice(np.where(y[:, i] == 1)[0])

                # Get the k nearest neighbors
                k = 5
                distances = np.sqrt(np.sum((x - x[random_index]) ** 2, axis=1))
                indices = np.argsort(distances)[1 : k + 1]

                # Randomly choose one of the neighbors
                random_neighbor = np.random.choice(indices)

                # Calculate the difference vector
                diff = x[random_neighbor] - x[random_index]

                # Randomly choose a weight between 0 and 1
                weight = np.random.uniform(0, 1)

                # Calculate the new sample
                new_sample = x[random_index] + weight * diff

                # Append the new sample and label to a temp list
                x_temp.append(new_sample)
                y_temp.append(y[random_index])

    # Append the temp list to the original data
    if len(x_temp) > 0:
        x = np.vstack((x, np.array(x_temp)))
        y = np.vstack((y, np.array(y_temp)))

    # Shuffle data
    indices = np.arange(len(x))
    np.random.shuffle(indices)
    x = x[indices]
    y = y[indices]

    return x, y


def saveToCache(cache_file: str, x_train: np.ndarray, y_train: np.ndarray, labels: list[str]):
    """Saves the training data to a cache file.

    Args:
        cache_file: The path to the cache file.
        x_train: The training samples.
        y_train: The training labels.
        labels: The list of labels.
    """
    # Create cache directory
    os.makedirs(os.path.dirname(cache_file), exist_ok=True)

    # Save to cache
    np.savez_compressed(cache_file, x_train=x_train, y_train=y_train, labels=labels)


def loadFromCache(cache_file: str):
    """Loads the training data from a cache file.

    Args:
        cache_file: The path to the cache file.

    Returns:
        A tuple of (x_train, y_train, labels).

    """
    # Load from cache
    cache = np.load(cache_file, allow_pickle=True)

    # Get data
    x_train = cache["x_train"]
    y_train = cache["y_train"]
    labels = cache["labels"]

    return x_train, y_train, labels


def clearErrorLog():
    """Clears the error log file.

    For debugging purposes.
    """
    if os.path.isfile(cfg.ERROR_LOG_FILE):
        os.remove(cfg.ERROR_LOG_FILE)


def writeErrorLog(ex: Exception):
    """Writes an exception to the error log.

    Formats the stacktrace and writes it in the error log file configured in the config.

    Args:
        ex: An exception that occurred.
    """
    with open(cfg.ERROR_LOG_FILE, "a") as elog:
        elog.write("".join(traceback.TracebackException.from_exception(ex).format()) + "\n")


def save_model_params(file_path):
    """Saves the params used to train the custom classifier.

    The hyperparams will be saved to disk in a file named 'model_params.csv'.

    Args:
        directory: The directoy the 'model_params.csv' should be saved to.
    """
    import csv

    with open(file_path, "w", newline="") as paramsfile:
        paramswriter = csv.writer(paramsfile)
        paramswriter.writerow(
            (
                "Hidden units",
                "Dropout",
                "Batchsize",
                "Learning rate",
                "Crop mode",
                "Crop overlap",
                "Upsamling mode",
                "Upsamling ratio",
                "use mixup",
                "use label smoothing",
            )
        )
        paramswriter.writerow(
            (
                cfg.TRAIN_HIDDEN_UNITS,
                cfg.TRAIN_DROPOUT,
                cfg.TRAIN_BATCH_SIZE,
                cfg.TRAIN_LEARNING_RATE,
                cfg.SAMPLE_CROP_MODE,
                cfg.SIG_OVERLAP,
                cfg.UPSAMPLING_MODE,
                cfg.UPSAMPLING_RATIO,
                cfg.TRAIN_WITH_MIXUP,
                cfg.TRAIN_WITH_LABEL_SMOOTHING,
            )
        )<|MERGE_RESOLUTION|>--- conflicted
+++ resolved
@@ -109,11 +109,7 @@
         # Randomly choose samples for training and validation
         np.random.shuffle(positive_indices)
         train_indices = positive_indices[:num_samples_train]
-<<<<<<< HEAD
         val_indices = positive_indices[num_samples_train : num_samples_train + num_samples_val]
-=======
-        val_indices = positive_indices[num_samples_train:num_samples_train + num_samples_val]
->>>>>>> d92dcb32
 
         # Append samples to training and validation data
         x_train.append(x[train_indices])
