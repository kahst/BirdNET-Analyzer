--- conflicted
+++ resolved
@@ -9,22 +9,11 @@
 # Model paths and config #
 ##########################
 
-<<<<<<< HEAD
+
 #MODEL_PATH = 'checkpoints/V1.4/BirdNET_1K_V1.4_Model' # This will load the protobuf model
 MODEL_PATH = 'checkpoints/V2.0/BirdNET_GLOBAL_1K_V2.0_Model_FP32.tflite'
 LABELS_FILE = 'checkpoints/V2.0/BirdNET_GLOBAL_1K_V2.0_Labels.txt'
-=======
-# Model stats (on scoundscape data):
-# BirdNET_1K_V1.1_Model_FP32 - mAP: 0.784 Top-1 Accuarcy: 0.738 (Model size: 49.7 MB)
-# BirdNET_1K_V1.1_Model_FP16 - mAP: 0.781 Top-1 Accuarcy: 0.733 (Model size: 24.9 MB)
-# BirdNET_1K_V1.1_Model_INT8 - mAP: 0.776 Top-1 Accuarcy: 0.735 (Model size: 14.5 MB)
 
-#MODEL_PATH = 'checkpoints/BirdNET_1K_V1.1_Model_FP32.tflite'
-MODEL_PATH = 'checkpoints/BirdNET_1K_V1.1_Model_FP16.tflite'
-#MODEL_PATH = 'checkpoints/BirdNET_1K_V1.1_Model_INT8.tflite'
-
-LABELS_FILE = 'checkpoints/BirdNET_1K_V1.1_Labels.txt'
->>>>>>> cfed9761
 
 ##################
 # Audio settings #
@@ -60,12 +49,10 @@
 
 # Number of threads to use for inference.
 # Can be as high as number of CPUs in your system
-<<<<<<< HEAD
+
 CPU_THREADS = 8
 TFLITE_THREADS = 1 
-=======
-TFLITE_THREADS = 4
->>>>>>> cfed9761
+
 
 # False will output logits, True will convert to sigmoid activations
 APPLY_SIGMOID = True 
